# -*- coding: utf-8 -*-

import numpy as np
from functools import lru_cache, partial

from ..base import Property
from .base import Predictor
from ..types.prediction import GaussianStatePrediction
from ..models.base import LinearModel
from ..models.transition import TransitionModel
from ..models.transition.linear import LinearGaussianTransitionModel
from ..models.control import ControlModel
from ..models.control.linear import LinearControlModel
from ..functions import gauss2sigma, unscented_transform


class KalmanPredictor(Predictor):
    r"""A predictor class which forms the basis for the family of Kalman
    predictors. This class also serves as the (specific) Kalman Filter
    :class:`~.Predictor` class. Here

    .. math::

      f_k( \mathbf{x}_{k-1}) = F_k \mathbf{x}_{k-1},  \ b_k( \mathbf{x}_k) =
      B_k \mathbf{x}_k \ \mathrm{and} \ \mathbf{\nu}_k \sim \mathcal{N}(0,Q_k)


    Notes
    -----
    In the Kalman filter, transition and control models must be linear.


    Raises
    ------
    ValueError
        If no :class:`~.TransitionModel` is specified.


    """

    transition_model = Property(
        LinearGaussianTransitionModel,
        doc="The transition model to be used.")
    control_model = Property(
        LinearControlModel,
        default=None,
        doc="The control model to be used. Default `None` where the predictor "
            "will create a zero-effect linear :class:`~.ControlModel`.")

    def __init__(self, *args, **kwargs):
        super().__init__(*args, **kwargs)

        # If no control model insert a linear zero-effect one
        # TODO: Think about whether it's more efficient to leave this out
        if self.control_model is None:
            ndims = self.transition_model.ndim_state
            self.control_model = LinearControlModel(ndims, [],
                                                    np.zeros([ndims, 1]),
                                                    np.zeros([ndims, ndims]),
                                                    np.zeros([ndims, ndims]))

    def _transition_matrix(self, **kwargs):
        """Return the transition matrix

        Parameters
        ----------
        **kwargs : various, optional
            These are passed to :meth:`~.LinearGaussianTransitionModel.matrix`

        Returns
        -------
        : :class:`numpy.ndarray`
            The transition matrix, :math:`F_k`

        """
        return self.transition_model.matrix(**kwargs)

    def _transition_function(self, prior, **kwargs):
        r"""Applies the linear transition function to a single vector in the
        absence of a control input, returns a single predicted state.

        Parameters
        ----------
        prior : :class:`~.State`
            The prior state, :math:`\mathbf{x}_{k-1}`

        **kwargs : various, optional
            These are passed to :meth:`~.LinearGaussianTransitionModel.matrix`

        Returns
        -------
        : :class:`~.State`
            The predicted state

        """
        return self.transition_model.matrix(**kwargs) @ prior.state_vector

    @property
    def _control_matrix(self):
        r"""Convenience function which returns the control matrix

        Returns
        -------
        : :class:`numpy.ndarray`
            control matrix, :math:`B_k`

        """
        return self.control_model.matrix()

    def _predict_over_interval(self, prior, timestamp):
        """Private function to get the prediction interval (or None)

        Parameters
        ----------
        prior : :class:`~.State`
            The prior state

        timestamp : :class:`datetime.datetime`, optional
            The (current) timestamp

        Returns
        -------
        : :class:`datetime.timedelta`
            time interval to predict over

        """

        # Deal with undefined timestamps
        if timestamp is None or prior.timestamp is None:
            predict_over_interval = None
        else:
            predict_over_interval = timestamp - prior.timestamp

        return predict_over_interval

    @lru_cache()
    def predict(self, prior, timestamp=None, **kwargs):
        r"""The predict function

        Parameters
        ----------
        prior : :class:`~.State`
            :math:`\mathbf{x}_{k-1}`
        timestamp : :class:`datetime.datetime`, optional
            :math:`k`
        **kwargs :
            These are passed, via :meth:`~.KalmanFilter.transition_function` to
            :meth:`~.LinearGaussianTransitionModel.matrix`

        Returns
        -------
        : :class:`~.State`
            :math:`\mathbf{x}_{k|k-1}`, the predicted state and the predicted
            state covariance :math:`P_{k|k-1}`

        """

        # Get the prediction interval
        predict_over_interval = self._predict_over_interval(prior, timestamp)

        # Prediction of the mean
        x_pred = self._transition_function(
            prior, time_interval=predict_over_interval, **kwargs) \
            + self.control_model.control_input()

        # As this is Kalman-like, the control model must be capable of
        # returning a control matrix (B)

        transition_matrix = self._transition_matrix(
            prior=prior, time_interval=predict_over_interval, **kwargs)
        transition_covar = self.transition_model.covar(
            time_interval=predict_over_interval, **kwargs)

        control_matrix = self._control_matrix
        control_noise = self.control_model.control_noise

        p_pred = transition_matrix @ prior.covar @ transition_matrix.T \
            + transition_covar \
            + control_matrix @ control_noise @ control_matrix.T

        return GaussianStatePrediction(x_pred, p_pred, timestamp=timestamp)


class ExtendedKalmanPredictor(KalmanPredictor):
    """ExtendedKalmanPredictor class

    An implementation of the Extended Kalman Filter predictor. Here the
    transition and control functions may be non-linear, their transition and
    control matrices are approximated via Jacobian matrices. To this end the
    transition and control models, if non-linear, must be able to return the
    :attr:`jacobian()` function.

    """

    # In this version the models can be non-linear, but must have access to the
    # :attr:`jacobian()` function
    # TODO: Enforce the presence of :attr:`jacobian()`
    transition_model = Property(
        TransitionModel,
        doc="The transition model to be used.")
    control_model = Property(
        ControlModel,
        default=None,
        doc="The control model to be used. Default `None` where the predictor "
            "will create a zero-effect linear :class:`~.ControlModel`.")

    def _transition_matrix(self, prior, **kwargs):
        r"""Returns the transition matrix, a matrix if the model is linear, or
        approximated as Jacobian otherwise.

        Parameters
        ----------
        prior : :class:`~.State`
            :math:`\mathbf{x}_{k-1}`
        **kwargs : various, optional
            These are passed to :meth:`~.TransitionModel.matrix` or
            :meth:`~.TransitionModel.jacobian`

        Returns
        -------
        : :class:`numpy.ndarray`
            The transition matrix, :math:`F_k`, if linear (i.e.
            :meth:`TransitionModel.matrix` exists, or
            :meth:`~.TransitionModel.jacobian` if not)
        """
        if isinstance(self.transition_model, LinearModel):
            return self.transition_model.matrix(**kwargs)
        else:
            return self.transition_model.jacobian(prior, **kwargs)

    def _transition_function(self, prior, **kwargs):
        r"""This is the application of :math:`f_k(\mathbf{x}_{k-1})`, the
        transition function, non-linear in general, in the absence of a control
        input

        Parameters
        ----------
        prior : :class:`~.State`
            The prior state, :math:`\mathbf{x}_{k-1}`
        **kwargs : various, optional
            These are passed to :meth:`~.TransitionModel.function`

        Returns
        -------
        : :class:`~.State`
            The predicted state

        """
<<<<<<< HEAD
        return self.transition_model.function(prior, noise=0, **kwargs)
=======
        return self.transition_model.function(prior.state_vector, **kwargs)
>>>>>>> cf8879fc

    @property
    def _control_matrix(self):
        r"""Returns the control input model matrix, :math:`B_k`, or its linear
        approximation via a Jacobian. The :class:`~.ControlModel`, if
        non-linear must therefore be capable of returning a
        :meth:`~.ControlModel.jacobian`,

        Returns
        -------
        : :class:`numpy.ndarray`
            The control model matrix, or its linear approximation
        """
        if isinstance(self.control_model, LinearModel):
            return self.control_model.matrix()
        else:
            return self.control_model.jacobian(
                self.control_model.control_vector)


class UnscentedKalmanPredictor(KalmanPredictor):
    """UnscentedKalmanFilter class

    The predict is accomplished by calculating the sigma points from the
    Gaussian mean and covariance, then putting these through the (in general
    non-linear) transition function, then reconstructing the Gaussian.
    """
    transition_model = Property(
        TransitionModel,
        doc="The transition model to be used.")
    control_model = Property(
        ControlModel,
        default=None,
        doc="The control model to be used. Default `None` where the predictor "
            "will create a zero-effect linear :class:`~.ControlModel`.")
    alpha = Property(
        float,
        default=0.5,
        doc="Primary sigma point spread scaling parameter. Default is 0.5.")
    beta = Property(
        float,
        default=2,
        doc="Used to incorporate prior knowledge of the distribution. If the "
            "true distribution is Gaussian, the value of 2 is optimal. "
            "Default is 2")
    kappa = Property(
        float,
        default=0,
        doc="Secondary spread scaling parameter. Default is calculated as "
            "3-Ns")

    def __init__(self, *args, **kwargs):
        super().__init__(*args, **kwargs)

        self._time_interval = None

    def _transition_and_control_function(self, prior_state, **kwargs):
        r"""Returns the result of applying the transition and control functions
        for the unscented transform

        Parameters
        ----------
        prior_state_vector : :class:`~.State`
            Prior state vector
        **kwargs : various, optional
            These are passed to :class:`~.TransitionModel.function`

        Returns
        -------
        : :class:`numpy.ndarray`
            The combined, noiseless, effect of applying the transition and
            control
        """

        return \
<<<<<<< HEAD
            self.transition_model.function(prior_state, noise=0, **kwargs) + \
            self.control_model.control_input()
=======
            self.transition_model.function(
                prior_state_vector, **kwargs) \
            + self.control_model.control_input()
>>>>>>> cf8879fc

    @lru_cache()
    def predict(self, prior, timestamp=None, **kwargs):
        r"""The unscented version of the predict step

        Parameters
        ----------
        prior : :class:`~.State`
            Prior state, :math:`\mathbf{x}_{k-1}`
        timestamp : :class:`datetime.datetime`
            Time to transit to (:math:`k`)
        **kwargs : various, optional
            These are passed to :meth:`~.TransitionModel.covar`

        Returns
        -------
        : :class:`~.GaussianStatePrediction`
            The predicted state :math:`\mathbf{x}_{k|k-1}` and the predicted
            state covariance :math:`P_{k|k-1}`
        """

        # Get the prediction interval
        predict_over_interval = self._predict_over_interval(prior, timestamp)

        # The covariance on the transition model + the control model
        # TODO: Note that I'm not sure you can actually do this with the
        # TODO: covariances, i.e. sum them before calculating
        # TODO: the sigma points and then just sticking them into the
        # TODO: unscented transform, and I haven't checked the statistics.
        total_noise_covar = \
            self.transition_model.covar(
                time_interval=predict_over_interval, **kwargs) \
            + self.control_model.control_noise

        # Get the sigma points from the prior mean and covariance.
        sigma_point_states, mean_weights, covar_weights = gauss2sigma(
            prior, self.alpha, self.beta, self.kappa)

        # This ensures that function passed to unscented transform has the
        # correct time interval
        transition_and_control_function = partial(
            self._transition_and_control_function,
            time_interval=predict_over_interval)

        # Put these through the unscented transform, together with the total
        # covariance to get the parameters of the Gaussian
        x_pred, p_pred, _, _, _, _ = unscented_transform(
            sigma_point_states, mean_weights, covar_weights,
            transition_and_control_function, covar_noise=total_noise_covar
        )

        # and return a Gaussian state based on these parameters
        return GaussianStatePrediction(x_pred, p_pred, timestamp=timestamp)<|MERGE_RESOLUTION|>--- conflicted
+++ resolved
@@ -246,11 +246,7 @@
             The predicted state
 
         """
-<<<<<<< HEAD
-        return self.transition_model.function(prior, noise=0, **kwargs)
-=======
-        return self.transition_model.function(prior.state_vector, **kwargs)
->>>>>>> cf8879fc
+        return self.transition_model.function(prior, **kwargs)
 
     @property
     def _control_matrix(self):
@@ -325,15 +321,8 @@
             control
         """
 
-        return \
-<<<<<<< HEAD
-            self.transition_model.function(prior_state, noise=0, **kwargs) + \
-            self.control_model.control_input()
-=======
-            self.transition_model.function(
-                prior_state_vector, **kwargs) \
-            + self.control_model.control_input()
->>>>>>> cf8879fc
+        return (self.transition_model.function(prior_state, **kwargs)
+                + self.control_model.control_input())
 
     @lru_cache()
     def predict(self, prior, timestamp=None, **kwargs):
