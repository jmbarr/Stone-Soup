--- conflicted
+++ resolved
@@ -1,30 +1,16 @@
 # -*- coding: utf-8 -*-
-<<<<<<< HEAD
 import copy
 from math import erfc
-from typing import Tuple
-
-import scipy.constants as const
-=======
->>>>>>> d7b562fe
+from typing import Tuple, Set, Union
+
 import numpy as np
 import scipy.constants as const
-
-<<<<<<< HEAD
-from ...sensor.sensor import Sensor
-from ...functions import cart2sphere, rotx, roty, rotz, mod_bearing
-from ...base import Property
-=======
-import copy
-from math import erfc
-from typing import Set, Union
 
 from .beam_pattern import BeamTransitionModel
 from .beam_shape import BeamShape
 from ...base import Property
-from ...functions import cart2sphere, rotx, roty, rotz
+from ...functions import cart2sphere, rotx, roty, rotz, mod_bearing
 from ...models.measurement.base import MeasurementModel
->>>>>>> d7b562fe
 from ...models.measurement.nonlinear import \
     (CartesianToBearingRange, CartesianToElevationBearingRange,
      CartesianToBearingRangeRate, CartesianToElevationBearingRangeRate)
@@ -33,10 +19,7 @@
 from ...types.detection import Detection
 from ...types.groundtruth import GroundTruthState
 from ...types.numeric import Probability
-<<<<<<< HEAD
-=======
 from ...types.state import State, StateVector
->>>>>>> d7b562fe
 
 
 class RadarBearingRange(Sensor):
