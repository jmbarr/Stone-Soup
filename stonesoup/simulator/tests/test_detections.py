--- conflicted
+++ resolved
@@ -43,10 +43,7 @@
         assert (meas_range[:, 0] <= clutter.state_vector.ravel()).all()
         assert (meas_range[:, 1] >= clutter.state_vector.ravel()).all()
 
-<<<<<<< HEAD
     assert simulate_detections.clutter_spatial_density == 3e-8
-=======
-    assert detector.clutter_spatial_density == 3e-8
 
 
 def test_switch_detection_simulator(
@@ -72,7 +69,7 @@
 
     total_detections = set()
     clutter_detections = set()
-    for step, (time, detections) in enumerate(detector.detections_gen()):
+    for step, (time, detections) in enumerate(detector):
         total_detections |= detections
         clutter_detections |= detector.clutter_detections
 
@@ -80,7 +77,7 @@
         assert time == initial_state.timestamp + step * timestep
 
     test_detections = set()
-    for step, (time, detections) in enumerate(test_detector.detections_gen()):
+    for step, (time, detections) in enumerate(test_detector):
         test_detections |= detections
 
     # Check both real and clutter detections are generated
@@ -93,5 +90,4 @@
 
     assert detector.clutter_spatial_density == 3e-8
 
-    assert len(total_detections) < len(test_detections)
->>>>>>> d3d0936c
+    assert len(total_detections) < len(test_detections)